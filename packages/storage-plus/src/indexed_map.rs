--- conflicted
+++ resolved
@@ -156,37 +156,24 @@
 mod test {
     use super::*;
 
-<<<<<<< HEAD
-    use crate::indexes::{index_string, index_string_tuple, MultiIndex, UniqueIndex};
-    use crate::{PkOwned, U32Key};
-=======
-    use crate::indexes::{index_int, index_string, index_tuple, MultiIndex, UniqueIndex};
+    use crate::indexes::{index_string, index_string_tuple, index_tuple, MultiIndex, UniqueIndex};
     use crate::{index_triple, PkOwned, U32Key};
->>>>>>> aa100da3
     use cosmwasm_std::testing::MockStorage;
-    use cosmwasm_std::Order;
+    use cosmwasm_std::{MemoryStorage, Order};
     use serde::{Deserialize, Serialize};
 
     #[derive(Serialize, Deserialize, PartialEq, Debug, Clone)]
     struct Data {
         pub name: String,
-<<<<<<< HEAD
         pub last_name: String,
-=======
->>>>>>> aa100da3
         pub age: u32,
     }
 
     struct DataIndexes<'a> {
-<<<<<<< HEAD
-        pub name: MultiIndex<'a, Data>,
+        // Second arg is for storing pk
+        pub name: MultiIndex<'a, (PkOwned, PkOwned), Data>,
         pub age: UniqueIndex<'a, U32Key, Data>,
         pub name_lastname: UniqueIndex<'a, (PkOwned, PkOwned), Data>,
-=======
-        // Second arg is for storing pk
-        pub name: MultiIndex<'a, (PkOwned, PkOwned), Data>,
-        pub age: UniqueIndex<'a, Data>,
->>>>>>> aa100da3
     }
 
     // Future Note: this can likely be macro-derived
@@ -214,21 +201,16 @@
     // Can we make it easier to define this? (less wordy generic)
     fn build_map<'a>() -> IndexedMap<'a, &'a [u8], Data, DataIndexes<'a>> {
         let indexes = DataIndexes {
-<<<<<<< HEAD
-            name: MultiIndex::new(|d| index_string(&d.name), "data", "data__name"),
+            name: MultiIndex::new(
+                |d, k| (PkOwned(d.name.as_bytes().to_vec()), PkOwned(k)),
+                "data",
+                "data__name",
+            ),
             age: UniqueIndex::new(|d| U32Key::new(d.age), "data__age"),
             name_lastname: UniqueIndex::new(
                 |d| index_string_tuple(&d.name, &d.last_name),
                 "data__name_lastname",
             ),
-=======
-            name: MultiIndex::new(
-                |d, k| (PkOwned(d.name.as_bytes().to_vec()), PkOwned(k)),
-                "data",
-                "data__name",
-            ),
-            age: UniqueIndex::new(|d| index_int(d.age), "data__age"),
->>>>>>> aa100da3
         };
         IndexedMap::new("data", indexes)
     }
@@ -323,17 +305,10 @@
         assert_eq!(0, count);
 
         // match on proper age
-<<<<<<< HEAD
         let proper = U32Key::new(42);
         let aged = map.idx.age.item(&store, proper).unwrap().unwrap();
         assert_eq!(pk.to_vec(), aged.0);
         assert_eq!(data, aged.1);
-=======
-        let proper = index_int(42);
-        let aged = map.idx.age.item(&store, &proper).unwrap().unwrap();
-        assert_eq!(pk1.to_vec(), aged.0);
-        assert_eq!(data1, aged.1);
->>>>>>> aa100da3
 
         // no match on wrong age
         let too_old = U32Key::new(43);
@@ -350,6 +325,7 @@
         // save data
         let data1 = Data {
             name: "Maria".to_string(),
+            last_name: "".to_string(),
             age: 42,
         };
         let pk: &[u8] = b"5627";
@@ -357,6 +333,7 @@
 
         let data2 = Data {
             name: "Juan".to_string(),
+            last_name: "Perez".to_string(),
             age: 13,
         };
         let pk: &[u8] = b"5628";
@@ -364,6 +341,7 @@
 
         let data3 = Data {
             name: "Maria".to_string(),
+            last_name: "Williams".to_string(),
             age: 24,
         };
         let pk: &[u8] = b"5629";
@@ -371,6 +349,7 @@
 
         let data4 = Data {
             name: "Maria Luisa".to_string(),
+            last_name: "Bemberg".to_string(),
             age: 12,
         };
         let pk: &[u8] = b"5630";
@@ -410,6 +389,7 @@
         // save data
         let data1 = Data {
             name: "Maria".to_string(),
+            last_name: "".to_string(),
             age: 42,
         };
         let pk1: &[u8] = b"5627";
@@ -417,6 +397,7 @@
 
         let data2 = Data {
             name: "Juan".to_string(),
+            last_name: "Perez".to_string(),
             age: 13,
         };
         let pk2: &[u8] = b"5628";
@@ -424,6 +405,7 @@
 
         let data3 = Data {
             name: "Maria".to_string(),
+            last_name: "Young".to_string(),
             age: 24,
         };
         let pk3: &[u8] = b"5629";
@@ -431,6 +413,7 @@
 
         let data4 = Data {
             name: "Maria Luisa".to_string(),
+            last_name: "Bemberg".to_string(),
             age: 43,
         };
         let pk4: &[u8] = b"5630";
@@ -522,7 +505,6 @@
         assert_eq!(v.age, 42);
     }
 
-    /*
     #[test]
     fn unique_index_enforced_composite_key() {
         let mut store = MockStorage::new();
@@ -566,6 +548,7 @@
         map.save(&mut store, pk4, &data4).unwrap_err();
     }
 
+    /*
     #[test]
     fn remove_and_update_reflected_on_indexes() {
         let mut store = MockStorage::new();
@@ -625,7 +608,7 @@
         assert_eq!(name_count(&map, &store, "Fred"), 0);
         assert_eq!(name_count(&map, &store, "Mary"), 1);
     }
-<<<<<<< HEAD
+     */
 
     #[test]
     fn unique_index_simple_key_range() {
@@ -746,7 +729,4 @@
         assert_eq!(data1, marias[0].1);
         assert_eq!(data3, marias[1].1);
     }
-=======
-    */
->>>>>>> aa100da3
 }