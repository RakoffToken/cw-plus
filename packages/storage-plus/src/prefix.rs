#![cfg(feature = "iterator")]
use serde::de::DeserializeOwned;
use serde::Serialize;
use std::marker::PhantomData;

use cosmwasm_std::{Order, Pair, StdResult, Storage};
use std::ops::Deref;

use crate::de::KeyDeserialize;
use crate::helpers::{namespaces_with_key, nested_namespaces_with_key};
use crate::iter_helpers::{concat, deserialize_kv, deserialize_v, trim};
use crate::{Endian, Prefixer};

/// Bound is used to defines the two ends of a range, more explicit than Option<u8>
/// None means that we don't limit that side of the range at all.
/// Include means we use the given bytes as a limit and *include* anything at that exact key
/// Exclude means we use the given bytes as a limit and *exclude* anything at that exact key
#[derive(Clone, Debug)]
pub enum Bound {
    Inclusive(Vec<u8>),
    Exclusive(Vec<u8>),
}

impl Bound {
    /// Turns optional binary, like Option<CanonicalAddr> into an inclusive bound
    pub fn inclusive<T: Into<Vec<u8>>>(limit: T) -> Self {
        Bound::Inclusive(limit.into())
    }

    /// Turns optional binary, like Option<CanonicalAddr> into an exclusive bound
    pub fn exclusive<T: Into<Vec<u8>>>(limit: T) -> Self {
        Bound::Exclusive(limit.into())
    }

    /// Turns an int, like Option<u32> into an inclusive bound
    pub fn inclusive_int<T: Endian>(limit: T) -> Self {
        Bound::Inclusive(limit.to_be_bytes().into())
    }

    /// Turns an int, like Option<u64> into an exclusive bound
    pub fn exclusive_int<T: Endian>(limit: T) -> Self {
        Bound::Exclusive(limit.to_be_bytes().into())
    }
}

#[derive(Clone, Debug)]
pub enum PrefixBound<'a, K: Prefixer<'a>> {
    Inclusive((K, PhantomData<&'a bool>)),
    Exclusive((K, PhantomData<&'a bool>)),
}

impl<'a, K: Prefixer<'a>> PrefixBound<'a, K> {
    pub fn inclusive<T: Into<K>>(k: T) -> Self {
        Self::Inclusive((k.into(), PhantomData))
    }

    pub fn exclusive<T: Into<K>>(k: T) -> Self {
        Self::Exclusive((k.into(), PhantomData))
    }

    pub fn to_bound(&self) -> Bound {
        match self {
            PrefixBound::Exclusive((k, _)) => Bound::Exclusive(k.joined_prefix()),
            PrefixBound::Inclusive((k, _)) => Bound::Inclusive(k.joined_prefix()),
        }
    }
}

type DeserializeKvFn<K, T> =
    fn(&dyn Storage, &[u8], Pair) -> StdResult<(<K as KeyDeserialize>::Output, T)>;

#[allow(dead_code)]
pub fn default_deserializer_v<T: DeserializeOwned>(
    _: &dyn Storage,
    _: &[u8],
    raw: Pair,
) -> StdResult<Pair<T>> {
    deserialize_v(raw)
}

pub fn default_deserializer_kv<K: Deserializable, T: DeserializeOwned>(
    _: &dyn Storage,
    _: &[u8],
    raw: Pair,
) -> StdResult<(K::Output, T)> {
    deserialize_kv::<K, T>(raw)
}

#[derive(Clone)]
pub struct Prefix<K = Vec<u8>, T = Vec<u8>>
where
    K: Deserializable,
    T: Serialize + DeserializeOwned,
{
    /// all namespaces prefixes and concatenated with the key
    storage_prefix: Vec<u8>,
    // see https://doc.rust-lang.org/std/marker/struct.PhantomData.html#unused-type-parameters for why this is needed
    data: PhantomData<T>,
    pk_name: Vec<u8>,
    de_fn: DeserializeKvFn<K, T>,
}

impl<K, T> Deref for Prefix<K, T>
where
    K: Deserializable,
    T: Serialize + DeserializeOwned,
{
    type Target = [u8];

    fn deref(&self) -> &[u8] {
        &self.storage_prefix
    }
}

impl<K, T> Prefix<K, T>
where
    K: Deserializable,
    T: Serialize + DeserializeOwned,
{
    pub fn new(top_name: &[u8], sub_names: &[&[u8]]) -> Self {
        Prefix::with_deserialization_function(
            top_name,
            sub_names,
            &[],
            default_deserializer_kv::<K, T>,
        )
    }

    pub fn with_deserialization_function(
        top_name: &[u8],
        sub_names: &[&[u8]],
        pk_name: &[u8],
        de_fn: DeserializeKvFn<K, T>,
    ) -> Self {
        let storage_prefix = nested_namespaces_with_key(&[top_name], sub_names, b"");
        Prefix {
            storage_prefix,
            data: PhantomData,
            pk_name: pk_name.to_vec(),
            de_fn,
        }
    }

    pub fn range<'a>(
        &self,
        store: &'a dyn Storage,
        min: Option<Bound>,
        max: Option<Bound>,
        order: Order,
    ) -> Box<dyn Iterator<Item = StdResult<(K::Output, T)>> + 'a>
    where
        T: 'a,
        K::Output: 'a,
    {
        let de_fn = self.de_fn;
        let pk_name = self.pk_name.clone();
        let mapped = range_with_prefix(store, &self.storage_prefix, min, max, order)
            .map(move |kv| (de_fn)(store, &*pk_name, kv));
        Box::new(mapped)
    }

<<<<<<< HEAD
=======
    pub fn keys<'a>(
        &self,
        store: &'a dyn Storage,
        min: Option<Bound>,
        max: Option<Bound>,
        order: Order,
    ) -> Box<dyn Iterator<Item = Vec<u8>> + 'a> {
        let mapped =
            range_with_prefix(store, &self.storage_prefix, min, max, order).map(|(k, _)| k);
        Box::new(mapped)
    }
}

#[derive(Clone)]
pub struct Prefix2<K, T>
where
    K: KeyDeserialize,
    T: Serialize + DeserializeOwned,
{
    /// all namespaces prefixes and concatenated with the key
    storage_prefix: Vec<u8>,
    // see https://doc.rust-lang.org/std/marker/struct.PhantomData.html#unused-type-parameters for why this is needed
    data: PhantomData<T>,
    pk_name: Vec<u8>,
    de_fn: DeserializeKvFn<K, T>,
}

impl<K, T> Deref for Prefix2<K, T>
where
    K: KeyDeserialize,
    T: Serialize + DeserializeOwned,
{
    type Target = [u8];

    fn deref(&self) -> &[u8] {
        &self.storage_prefix
    }
}

impl<K, T> Prefix2<K, T>
where
    K: KeyDeserialize,
    T: Serialize + DeserializeOwned,
{
    pub fn new(top_name: &[u8], sub_names: &[&[u8]]) -> Self {
        Prefix2::with_deserialization_function(top_name, sub_names, &[], |_, _, kv| {
            deserialize_kv::<K, T>(kv)
        })
    }

    pub fn with_deserialization_function(
        top_name: &[u8],
        sub_names: &[&[u8]],
        pk_name: &[u8],
        de_fn: DeserializeKvFn<K, T>,
    ) -> Self {
        let storage_prefix = nested_namespaces_with_key(&[top_name], sub_names, b"");
        Prefix2 {
            storage_prefix,
            data: PhantomData,
            pk_name: pk_name.to_vec(),
            de_fn,
        }
    }

>>>>>>> 312cbb8d
    pub fn range_de<'a>(
        &self,
        store: &'a dyn Storage,
        min: Option<Bound>,
        max: Option<Bound>,
        order: Order,
    ) -> Box<dyn Iterator<Item = StdResult<(K::Output, T)>> + 'a>
    where
        T: 'a,
        K::Output: 'static,
    {
        let de_fn = self.de_fn;
        let pk_name = self.pk_name.clone();
        let mapped = range_with_prefix(store, &self.storage_prefix, min, max, order)
            .map(move |kv| (de_fn)(store, &*pk_name, kv));
        Box::new(mapped)
    }

    pub fn keys<'a>(
        &self,
        store: &'a dyn Storage,
        min: Option<Bound>,
        max: Option<Bound>,
        order: Order,
    ) -> Box<dyn Iterator<Item = Vec<u8>> + 'a> {
        let mapped =
            range_with_prefix(store, &self.storage_prefix, min, max, order).map(|(k, _)| k);
        Box::new(mapped)
    }

    pub fn keys_de<'a>(
        &self,
        store: &'a dyn Storage,
        min: Option<Bound>,
        max: Option<Bound>,
        order: Order,
    ) -> Box<dyn Iterator<Item = StdResult<K::Output>> + 'a>
    where
        T: 'a,
        K::Output: 'static,
    {
        let de_fn = self.de_fn;
        let pk_name = self.pk_name.clone();
        let mapped = range_with_prefix(store, &self.storage_prefix, min, max, order)
            .map(move |kv| (de_fn)(store, &*pk_name, kv).map(|(k, _)| Ok(k)))
            .flatten();
        Box::new(mapped)
    }
}

pub fn range_with_prefix<'a>(
    storage: &'a dyn Storage,
    namespace: &[u8],
    start: Option<Bound>,
    end: Option<Bound>,
    order: Order,
) -> Box<dyn Iterator<Item = Pair> + 'a> {
    let start = calc_start_bound(namespace, start);
    let end = calc_end_bound(namespace, end);

    // get iterator from storage
    let base_iterator = storage.range(Some(&start), Some(&end), order);

    // make a copy for the closure to handle lifetimes safely
    let prefix = namespace.to_vec();
    let mapped = base_iterator.map(move |(k, v)| (trim(&prefix, &k), v));
    Box::new(mapped)
}

fn calc_start_bound(namespace: &[u8], bound: Option<Bound>) -> Vec<u8> {
    match bound {
        None => namespace.to_vec(),
        // this is the natural limits of the underlying Storage
        Some(Bound::Inclusive(limit)) => concat(namespace, &limit),
        Some(Bound::Exclusive(limit)) => concat(namespace, &extend_one_byte(&limit)),
    }
}

fn calc_end_bound(namespace: &[u8], bound: Option<Bound>) -> Vec<u8> {
    match bound {
        None => increment_last_byte(namespace),
        // this is the natural limits of the underlying Storage
        Some(Bound::Exclusive(limit)) => concat(namespace, &limit),
        Some(Bound::Inclusive(limit)) => concat(namespace, &extend_one_byte(&limit)),
    }
}

pub fn namespaced_prefix_range<'a, 'c, K: Prefixer<'a>>(
    storage: &'c dyn Storage,
    namespace: &[u8],
    start: Option<PrefixBound<'a, K>>,
    end: Option<PrefixBound<'a, K>>,
    order: Order,
) -> Box<dyn Iterator<Item = Pair> + 'c> {
    let prefix = namespaces_with_key(&[namespace], &[]);
    let start = calc_prefix_start_bound(&prefix, start);
    let end = calc_prefix_end_bound(&prefix, end);

    // get iterator from storage
    let base_iterator = storage.range(Some(&start), Some(&end), order);

    // make a copy for the closure to handle lifetimes safely
    let mapped = base_iterator.map(move |(k, v)| (trim(&prefix, &k), v));
    Box::new(mapped)
}

fn calc_prefix_start_bound<'a, K: Prefixer<'a>>(
    namespace: &[u8],
    bound: Option<PrefixBound<'a, K>>,
) -> Vec<u8> {
    match bound.map(|b| b.to_bound()) {
        None => namespace.to_vec(),
        // this is the natural limits of the underlying Storage
        Some(Bound::Inclusive(limit)) => concat(namespace, &limit),
        Some(Bound::Exclusive(limit)) => concat(namespace, &increment_last_byte(&limit)),
    }
}

fn calc_prefix_end_bound<'a, K: Prefixer<'a>>(
    namespace: &[u8],
    bound: Option<PrefixBound<'a, K>>,
) -> Vec<u8> {
    match bound.map(|b| b.to_bound()) {
        None => increment_last_byte(namespace),
        // this is the natural limits of the underlying Storage
        Some(Bound::Exclusive(limit)) => concat(namespace, &limit),
        Some(Bound::Inclusive(limit)) => concat(namespace, &increment_last_byte(&limit)),
    }
}

fn extend_one_byte(limit: &[u8]) -> Vec<u8> {
    let mut v = limit.to_vec();
    v.push(0);
    v
}

/// Returns a new vec of same length and last byte incremented by one
/// If last bytes are 255, we handle overflow up the chain.
/// If all bytes are 255, this returns wrong data - but that is never possible as a namespace
fn increment_last_byte(input: &[u8]) -> Vec<u8> {
    let mut copy = input.to_vec();
    // zero out all trailing 255, increment first that is not such
    for i in (0..input.len()).rev() {
        if copy[i] == 255 {
            copy[i] = 0;
        } else {
            copy[i] += 1;
            break;
        }
    }
    copy
}

#[cfg(test)]
mod test {
    use super::*;
    use cosmwasm_std::testing::MockStorage;

    #[test]
    fn ensure_proper_range_bounds() {
        let mut store = MockStorage::new();
        // manually create this - not testing nested prefixes here
        let prefix: Prefix<Vec<u8>, u64> = Prefix {
            storage_prefix: b"foo".to_vec(),
            data: PhantomData::<u64>,
            pk_name: vec![],
            de_fn: |_, _, kv| deserialize_kv::<Vec<u8>, u64>(kv),
        };

        // set some data, we care about "foo" prefix
        store.set(b"foobar", b"1");
        store.set(b"foora", b"2");
        store.set(b"foozi", b"3");
        // these shouldn't match
        store.set(b"foply", b"100");
        store.set(b"font", b"200");

        let expected = vec![
            (b"bar".to_vec(), 1u64),
            (b"ra".to_vec(), 2u64),
            (b"zi".to_vec(), 3u64),
        ];
        let expected_reversed: Vec<(Vec<u8>, u64)> = expected.iter().rev().cloned().collect();

        // let's do the basic sanity check
        let res: StdResult<Vec<_>> = prefix.range(&store, None, None, Order::Ascending).collect();
        assert_eq!(&expected, &res.unwrap());
        let res: StdResult<Vec<_>> = prefix
            .range(&store, None, None, Order::Descending)
            .collect();
        assert_eq!(&expected_reversed, &res.unwrap());

        // now let's check some ascending ranges
        let res: StdResult<Vec<_>> = prefix
            .range(
                &store,
                Some(Bound::Inclusive(b"ra".to_vec())),
                None,
                Order::Ascending,
            )
            .collect();
        assert_eq!(&expected[1..], res.unwrap().as_slice());
        // skip excluded
        let res: StdResult<Vec<_>> = prefix
            .range(
                &store,
                Some(Bound::Exclusive(b"ra".to_vec())),
                None,
                Order::Ascending,
            )
            .collect();
        assert_eq!(&expected[2..], res.unwrap().as_slice());
        // if we exclude something a little lower, we get matched
        let res: StdResult<Vec<_>> = prefix
            .range(
                &store,
                Some(Bound::Exclusive(b"r".to_vec())),
                None,
                Order::Ascending,
            )
            .collect();
        assert_eq!(&expected[1..], res.unwrap().as_slice());

        // now let's check some descending ranges
        let res: StdResult<Vec<_>> = prefix
            .range(
                &store,
                None,
                Some(Bound::Inclusive(b"ra".to_vec())),
                Order::Descending,
            )
            .collect();
        assert_eq!(&expected_reversed[1..], res.unwrap().as_slice());
        // skip excluded
        let res: StdResult<Vec<_>> = prefix
            .range(
                &store,
                None,
                Some(Bound::Exclusive(b"ra".to_vec())),
                Order::Descending,
            )
            .collect();
        assert_eq!(&expected_reversed[2..], res.unwrap().as_slice());
        // if we exclude something a little higher, we get matched
        let res: StdResult<Vec<_>> = prefix
            .range(
                &store,
                None,
                Some(Bound::Exclusive(b"rb".to_vec())),
                Order::Descending,
            )
            .collect();
        assert_eq!(&expected_reversed[1..], res.unwrap().as_slice());

        // now test when both sides are set
        let res: StdResult<Vec<_>> = prefix
            .range(
                &store,
                Some(Bound::Inclusive(b"ra".to_vec())),
                Some(Bound::Exclusive(b"zi".to_vec())),
                Order::Ascending,
            )
            .collect();
        assert_eq!(&expected[1..2], res.unwrap().as_slice());
        // and descending
        let res: StdResult<Vec<_>> = prefix
            .range(
                &store,
                Some(Bound::Inclusive(b"ra".to_vec())),
                Some(Bound::Exclusive(b"zi".to_vec())),
                Order::Descending,
            )
            .collect();
        assert_eq!(&expected[1..2], res.unwrap().as_slice());
        // Include both sides
        let res: StdResult<Vec<_>> = prefix
            .range(
                &store,
                Some(Bound::Inclusive(b"ra".to_vec())),
                Some(Bound::Inclusive(b"zi".to_vec())),
                Order::Descending,
            )
            .collect();
        assert_eq!(&expected_reversed[..2], res.unwrap().as_slice());
        // Exclude both sides
        let res: StdResult<Vec<_>> = prefix
            .range(
                &store,
                Some(Bound::Exclusive(b"ra".to_vec())),
                Some(Bound::Exclusive(b"zi".to_vec())),
                Order::Ascending,
            )
            .collect();
        assert_eq!(res.unwrap().as_slice(), &[]);
    }
}<|MERGE_RESOLUTION|>--- conflicted
+++ resolved
@@ -78,7 +78,7 @@
     deserialize_v(raw)
 }
 
-pub fn default_deserializer_kv<K: Deserializable, T: DeserializeOwned>(
+pub fn default_deserializer_kv<K: KeyDeserialize, T: DeserializeOwned>(
     _: &dyn Storage,
     _: &[u8],
     raw: Pair,
@@ -89,7 +89,7 @@
 #[derive(Clone)]
 pub struct Prefix<K = Vec<u8>, T = Vec<u8>>
 where
-    K: Deserializable,
+    K: KeyDeserialize,
     T: Serialize + DeserializeOwned,
 {
     /// all namespaces prefixes and concatenated with the key
@@ -102,7 +102,7 @@
 
 impl<K, T> Deref for Prefix<K, T>
 where
-    K: Deserializable,
+    K: KeyDeserialize,
     T: Serialize + DeserializeOwned,
 {
     type Target = [u8];
@@ -114,7 +114,7 @@
 
 impl<K, T> Prefix<K, T>
 where
-    K: Deserializable,
+    K: KeyDeserialize,
     T: Serialize + DeserializeOwned,
 {
     pub fn new(top_name: &[u8], sub_names: &[&[u8]]) -> Self {
@@ -159,8 +159,6 @@
         Box::new(mapped)
     }
 
-<<<<<<< HEAD
-=======
     pub fn keys<'a>(
         &self,
         store: &'a dyn Storage,
@@ -172,61 +170,7 @@
             range_with_prefix(store, &self.storage_prefix, min, max, order).map(|(k, _)| k);
         Box::new(mapped)
     }
-}
-
-#[derive(Clone)]
-pub struct Prefix2<K, T>
-where
-    K: KeyDeserialize,
-    T: Serialize + DeserializeOwned,
-{
-    /// all namespaces prefixes and concatenated with the key
-    storage_prefix: Vec<u8>,
-    // see https://doc.rust-lang.org/std/marker/struct.PhantomData.html#unused-type-parameters for why this is needed
-    data: PhantomData<T>,
-    pk_name: Vec<u8>,
-    de_fn: DeserializeKvFn<K, T>,
-}
-
-impl<K, T> Deref for Prefix2<K, T>
-where
-    K: KeyDeserialize,
-    T: Serialize + DeserializeOwned,
-{
-    type Target = [u8];
-
-    fn deref(&self) -> &[u8] {
-        &self.storage_prefix
-    }
-}
-
-impl<K, T> Prefix2<K, T>
-where
-    K: KeyDeserialize,
-    T: Serialize + DeserializeOwned,
-{
-    pub fn new(top_name: &[u8], sub_names: &[&[u8]]) -> Self {
-        Prefix2::with_deserialization_function(top_name, sub_names, &[], |_, _, kv| {
-            deserialize_kv::<K, T>(kv)
-        })
-    }
-
-    pub fn with_deserialization_function(
-        top_name: &[u8],
-        sub_names: &[&[u8]],
-        pk_name: &[u8],
-        de_fn: DeserializeKvFn<K, T>,
-    ) -> Self {
-        let storage_prefix = nested_namespaces_with_key(&[top_name], sub_names, b"");
-        Prefix2 {
-            storage_prefix,
-            data: PhantomData,
-            pk_name: pk_name.to_vec(),
-            de_fn,
-        }
-    }
-
->>>>>>> 312cbb8d
+
     pub fn range_de<'a>(
         &self,
         store: &'a dyn Storage,
@@ -242,18 +186,6 @@
         let pk_name = self.pk_name.clone();
         let mapped = range_with_prefix(store, &self.storage_prefix, min, max, order)
             .map(move |kv| (de_fn)(store, &*pk_name, kv));
-        Box::new(mapped)
-    }
-
-    pub fn keys<'a>(
-        &self,
-        store: &'a dyn Storage,
-        min: Option<Bound>,
-        max: Option<Bound>,
-        order: Order,
-    ) -> Box<dyn Iterator<Item = Vec<u8>> + 'a> {
-        let mapped =
-            range_with_prefix(store, &self.storage_prefix, min, max, order).map(|(k, _)| k);
         Box::new(mapped)
     }
 
